import json
import logging
import os
import signal
import time

import boto3
from mock import patch, Mock, MagicMock
from moto import mock_sqs, mock_sqs_deprecated
from nose.tools import timed

from pyqs.main import main, _main
from pyqs.worker import ManagerWorker
from tests.utils import (
    MockLoggingHandler, ThreadWithReturnValue2, ThreadWithReturnValue3,
)


@mock_sqs
@mock_sqs_deprecated
def test_manager_worker_create_proper_children_workers():
    """
    Test managing process creates multiple child workers
    """
    conn = boto3.client('sqs', region_name='us-east-1')
    conn.create_queue(QueueName="email")

    manager = ManagerWorker(
        queue_prefixes=['email'], worker_concurrency=3, interval=2,
        batchsize=10,
    )

    len(manager.reader_children).should.equal(1)
    len(manager.worker_children).should.equal(3)


@mock_sqs
@mock_sqs_deprecated
def test_manager_worker_with_queue_prefix():
    """
    Test managing process can find queues by prefix
    """
    conn = boto3.client('sqs', region_name='us-east-1')
    conn.create_queue(QueueName="email.foobar")
    conn.create_queue(QueueName="email.baz")

    manager = ManagerWorker(
        queue_prefixes=['email.*'], worker_concurrency=1, interval=1,
        batchsize=10,
    )

    len(manager.reader_children).should.equal(2)
    children = manager.reader_children
    # Pull all the read children and sort by name to make testing easier
    sorted_children = sorted(children, key=lambda child: child.queue_url)

    sorted_children[0].queue_url.should.equal(
        "https://queue.amazonaws.com/123456789012/email.baz")
    sorted_children[1].queue_url.should.equal(
        "https://queue.amazonaws.com/123456789012/email.foobar")


@mock_sqs
@mock_sqs_deprecated
def test_manager_start_and_stop():
    """
    Test managing process can start and stop child processes
    """
    conn = boto3.client('sqs', region_name='us-east-1')
    conn.create_queue(QueueName="email")

    manager = ManagerWorker(
        queue_prefixes=['email'], worker_concurrency=2, interval=1,
        batchsize=10,
    )

    len(manager.worker_children).should.equal(2)

    manager.worker_children[0].is_alive().should.equal(False)
    manager.worker_children[1].is_alive().should.equal(False)

    manager.start()

    manager.worker_children[0].is_alive().should.equal(True)
    manager.worker_children[1].is_alive().should.equal(True)

    manager.stop()

    manager.worker_children[0].is_alive().should.equal(False)
    manager.worker_children[1].is_alive().should.equal(False)


@patch("pyqs.main.ManagerWorker")
@mock_sqs
@mock_sqs_deprecated
def test_main_method(ManagerWorker):
    """
    Test creation of manager process from _main method
    """
    _main(["email1", "email2"], concurrency=2)

    ManagerWorker.assert_called_once_with(
        ['email1', 'email2'], 2, 1, 10, prefetch_multiplier=2,
        region='us-east-1', secret_access_key=None, access_key_id=None,
    )
    ManagerWorker.return_value.start.assert_called_once_with()


@patch("pyqs.main._main")
@patch("pyqs.main.ArgumentParser")
@mock_sqs
@mock_sqs_deprecated
def test_real_main_method(ArgumentParser, _main):
    """
    Test parsing of arguments from main method
    """
    ArgumentParser.return_value.parse_args.return_value = Mock(
        concurrency=3, queues=["email1"], interval=1, batchsize=10,
        logging_level="WARN", region='us-east-1', prefetch_multiplier=2,
        access_key_id=None, secret_access_key=None,
    )
    main()

    _main.assert_called_once_with(
        queue_prefixes=['email1'], concurrency=3, interval=1, batchsize=10,
        logging_level="WARN", region='us-east-1', prefetch_multiplier=2,
        access_key_id=None, secret_access_key=None,
    )


@mock_sqs
@mock_sqs_deprecated
def test_master_spawns_worker_processes():
    """
    Test managing process creates child workers
    """

    # Setup SQS Queue
    conn = boto3.client('sqs', region_name='us-east-1')
    conn.create_queue(QueueName="tester")

    # Setup Manager
    manager = ManagerWorker(["tester"], 1, 1, 10)
    manager.start()

    # Check Workers
    len(manager.reader_children).should.equal(1)
    len(manager.worker_children).should.equal(1)

    manager.reader_children[0].is_alive().should.be.true
    manager.worker_children[0].is_alive().should.be.true

    # Cleanup
    manager.stop()


@mock_sqs
@mock_sqs_deprecated
<<<<<<< HEAD
=======
def test_master_replaces_reader_processes():
    """
    Test managing process replaces reader children
    """

    # Setup SQS Queue
    conn = boto3.client('sqs', region_name='us-east-1')
    conn.create_queue(QueueName="tester")

    # Setup Manager
    manager = ManagerWorker(
        queue_prefixes=["tester"], worker_concurrency=1, interval=1,
        batchsize=10,
    )
    manager.start()

    # Get Reader PID
    pid = manager.reader_children[0].pid

    # Kill Reader and wait to replace
    manager.reader_children[0].shutdown()
    time.sleep(0.1)
    manager.replace_workers()

    # Check Replacement
    manager.reader_children[0].pid.shouldnt.equal(pid)

    # Cleanup
    manager.stop()


@mock_sqs
@mock_sqs_deprecated
>>>>>>> cdae2574
def test_master_counts_processes():
    """
    Test managing process counts child processes
    """

    # Setup Logging
    logger = logging.getLogger("pyqs")
    del logger.handlers[:]
    logger.handlers.append(MockLoggingHandler())

    # Setup SQS Queue
    conn = boto3.client('sqs', region_name='us-east-1')
    conn.create_queue(QueueName="tester")

    # Setup Manager
    manager = ManagerWorker(["tester"], 2, 1, 10)
    manager.start()

    # Check Workers
    manager.process_counts()

    # Cleanup
    manager.stop()

    # Check messages
    msg1 = "Reader Processes: 1"
    logger.handlers[0].messages['debug'][-2].lower().should.contain(
        msg1.lower())
    msg2 = "Worker Processes: 2"
    logger.handlers[0].messages['debug'][-1].lower().should.contain(
        msg2.lower())


@mock_sqs
@mock_sqs_deprecated
<<<<<<< HEAD
class TestMasterWorker:

    def setup(self):
        # For debugging test
        import sys
        logger = logging.getLogger("pyqs")
        logger.setLevel(logging.DEBUG)
        stdout_handler = logging.StreamHandler(sys.stdout)
        logger.addHandler(stdout_handler)

        # Setup SQS Queue
        self.conn = boto3.client('sqs', region_name='us-east-1')
        self.conn.create_queue(QueueName="tester")

        # Setup Manager
        self.manager = ManagerWorker(
            queue_prefixes=["tester"], worker_concurrency=1, interval=1,
            batchsize=10,
        )
        self.manager.start()

    def teardown(self):
        self.manager.stop()

    @timed(60)
    def test_master_replaces_reader_processes(self):
        """
        Test managing process replaces reader children
        """
        # Get Reader PID
        pid = self.manager.reader_children[0].pid

        # Kill Reader and wait to replace
        self.manager.reader_children[0].shutdown()
        time.sleep(0.1)
        self.manager.reader_children[0].is_alive().should.equal(False)
        self.manager.replace_workers()

        # Check Replacement
        self.manager.reader_children[0].pid.shouldnt.equal(pid)

    @timed(60)
    def test_master_replaces_worker_processes(self):
        """
        Test managing process replaces worker processes
        """
        # Get Worker PID
        pid = self.manager.worker_children[0].pid

        # Kill Worker and wait to replace
        self.manager.worker_children[0].shutdown()
        time.sleep(0.1)
        self.manager.worker_children[0].is_alive().should.equal(False)
        self.manager.replace_workers()

        # Check Replacement
        self.manager.worker_children[0].pid.shouldnt.equal(pid)
=======
def test_master_replaces_worker_processes():
    """
    Test managing process replaces worker processes
    """
    # Setup SQS Queue
    conn = boto3.client('sqs', region_name='us-east-1')
    conn.create_queue(QueueName="tester")

    # Setup Manager
    manager = ManagerWorker(
        queue_prefixes=["tester"], worker_concurrency=1, interval=1,
        batchsize=10,
    )
    manager.start()

    # Get Worker PID
    pid = manager.worker_children[0].pid

    # Kill Worker and wait to replace
    manager.worker_children[0].shutdown()
    time.sleep(0.1)
    manager.replace_workers()

    # Check Replacement
    manager.worker_children[0].pid.shouldnt.equal(pid)

    # Cleanup
    manager.stop()
>>>>>>> cdae2574


@mock_sqs
@patch("pyqs.worker.sys")
@mock_sqs_deprecated
def test_master_handles_signals(sys):
    """
    Test managing process handles OS signals
    """

    # Setup SQS Queue
    conn = boto3.client('sqs', region_name='us-east-1')
    conn.create_queue(QueueName="tester")

    # Mock out sys.exit
    sys.exit = Mock()

    # Have our inner method send our signal
    def process_counts():
        os.kill(os.getpid(), signal.SIGTERM)

    # Setup Manager
    manager = ManagerWorker(
        queue_prefixes=["tester"], worker_concurrency=1, interval=1,
        batchsize=10,
    )
    manager.process_counts = process_counts
    manager._graceful_shutdown = MagicMock()

    # When we start and trigger a signal
    manager.start()
    manager.sleep()

    # Then we exit
    sys.exit.assert_called_once_with(0)


@patch("pyqs.worker.LONG_POLLING_INTERVAL", 3)
@mock_sqs
@mock_sqs_deprecated
def test_master_shuts_down_busy_read_workers():
    """
    Test managing process properly cleans up busy Reader Workers
    """
    # For debugging test
    import sys
    logger = logging.getLogger("pyqs")
    logger.setLevel(logging.DEBUG)
    stdout_handler = logging.StreamHandler(sys.stdout)
    logger.addHandler(stdout_handler)

    # Setup SQS Queue
    conn = boto3.client('sqs', region_name='us-east-1')
    queue_url = conn.create_queue(QueueName="tester")['QueueUrl']

    # Add Slow tasks
    message = json.dumps({
        'task': 'tests.tasks.sleeper',
        'args': [],
        'kwargs': {
            'message': 5,
        },
    })

    # Fill the queue (we need a lot of messages to trigger the bug)
    for _ in range(20):
        conn.send_message(QueueUrl=queue_url, MessageBody=message)

    # Create function to watch and kill stuck processes
    def sleep_and_kill(pid):
        import os
        import signal
        import time
        # This sleep time is long enoug for 100 messages in queue
        time.sleep(5)
        try:
            os.kill(pid, signal.SIGKILL)
        except OSError:
            # Return that we didn't need to kill the process
            return True
        else:
            # Return that we needed to kill the process
            return False

    # Setup Manager
    manager = ManagerWorker(
        queue_prefixes=["tester"], worker_concurrency=0, interval=0.0,
        batchsize=1,
    )
    manager.start()

    # Give our processes a moment to start
    time.sleep(1)

    # Setup Threading watcher
    try:
        # Try Python 2 Style
        thread = ThreadWithReturnValue2(
            target=sleep_and_kill, args=(manager.reader_children[0].pid,))
        thread.daemon = True
    except TypeError:
        # Use Python 3 Style
        thread = ThreadWithReturnValue3(
            target=sleep_and_kill, args=(manager.reader_children[0].pid,),
            daemon=True,
        )

    thread.start()

    # Stop the Master Process
    manager.stop()

    # Check if we had to kill the Reader Worker or it exited gracefully
    return_value = thread.join()
    if not return_value:
        raise Exception("Reader Worker failed to quit!")


@mock_sqs
@mock_sqs_deprecated
def test_master_shuts_down_busy_process_workers():
    """
    Test managing process properly cleans up busy Process Workers
    """
    # For debugging test
    import sys
    logger = logging.getLogger("pyqs")
    logger.setLevel(logging.DEBUG)
    stdout_handler = logging.StreamHandler(sys.stdout)
    logger.addHandler(stdout_handler)

    # Setup SQS Queue
    conn = boto3.client('sqs', region_name='us-east-1')
    queue_url = conn.create_queue(QueueName="tester")['QueueUrl']

    # Add Slow tasks
    message = json.dumps({
        'task': 'tests.tasks.sleeper',
        'args': [],
        'kwargs': {
            'message': 5,
        },
    })

    # Fill the queue (we need a lot of messages to trigger the bug)
    for _ in range(20):
        conn.send_message(QueueUrl=queue_url, MessageBody=message)

    # Create function to watch and kill stuck processes
    def sleep_and_kill(pid):
        import os
        import signal
        import time
        # This sleep time is long enoug for 100 messages in queue
        time.sleep(5)
        try:
            os.kill(pid, signal.SIGKILL)
        except OSError:
            # Return that we didn't need to kill the process
            return True
        else:
            # Return that we needed to kill the process
            return False

    # Setup Manager
    manager = ManagerWorker(
        queue_prefixes=["tester"], worker_concurrency=1, interval=0.0,
        batchsize=1,
    )
    manager.start()

    # Give our processes a moment to start
    time.sleep(1)

    # Setup Threading watcher
    try:
        # Try Python 2 Style
        thread = ThreadWithReturnValue2(
            target=sleep_and_kill, args=(manager.reader_children[0].pid,))
        thread.daemon = True
    except TypeError:
        # Use Python 3 Style
        thread = ThreadWithReturnValue3(
            target=sleep_and_kill, args=(manager.reader_children[0].pid,),
            daemon=True,
        )

    thread.start()

    # Stop the Master Process
    manager.stop()

    # Check if we had to kill the Reader Worker or it exited gracefully
    return_value = thread.join()
    if not return_value:
        raise Exception("Reader Worker failed to quit!")<|MERGE_RESOLUTION|>--- conflicted
+++ resolved
@@ -156,42 +156,6 @@
 
 @mock_sqs
 @mock_sqs_deprecated
-<<<<<<< HEAD
-=======
-def test_master_replaces_reader_processes():
-    """
-    Test managing process replaces reader children
-    """
-
-    # Setup SQS Queue
-    conn = boto3.client('sqs', region_name='us-east-1')
-    conn.create_queue(QueueName="tester")
-
-    # Setup Manager
-    manager = ManagerWorker(
-        queue_prefixes=["tester"], worker_concurrency=1, interval=1,
-        batchsize=10,
-    )
-    manager.start()
-
-    # Get Reader PID
-    pid = manager.reader_children[0].pid
-
-    # Kill Reader and wait to replace
-    manager.reader_children[0].shutdown()
-    time.sleep(0.1)
-    manager.replace_workers()
-
-    # Check Replacement
-    manager.reader_children[0].pid.shouldnt.equal(pid)
-
-    # Cleanup
-    manager.stop()
-
-
-@mock_sqs
-@mock_sqs_deprecated
->>>>>>> cdae2574
 def test_master_counts_processes():
     """
     Test managing process counts child processes
@@ -227,7 +191,6 @@
 
 @mock_sqs
 @mock_sqs_deprecated
-<<<<<<< HEAD
 class TestMasterWorker:
 
     def setup(self):
@@ -285,36 +248,6 @@
 
         # Check Replacement
         self.manager.worker_children[0].pid.shouldnt.equal(pid)
-=======
-def test_master_replaces_worker_processes():
-    """
-    Test managing process replaces worker processes
-    """
-    # Setup SQS Queue
-    conn = boto3.client('sqs', region_name='us-east-1')
-    conn.create_queue(QueueName="tester")
-
-    # Setup Manager
-    manager = ManagerWorker(
-        queue_prefixes=["tester"], worker_concurrency=1, interval=1,
-        batchsize=10,
-    )
-    manager.start()
-
-    # Get Worker PID
-    pid = manager.worker_children[0].pid
-
-    # Kill Worker and wait to replace
-    manager.worker_children[0].shutdown()
-    time.sleep(0.1)
-    manager.replace_workers()
-
-    # Check Replacement
-    manager.worker_children[0].pid.shouldnt.equal(pid)
-
-    # Cleanup
-    manager.stop()
->>>>>>> cdae2574
 
 
 @mock_sqs
